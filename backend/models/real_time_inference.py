"""
Real-Time Inference for Dynamic Intent GNN

This module provides real-time ETA prediction for new vehicles in a SUMO simulation
environment. It integrates with existing simulation data and model checkpoints to
predict travel times for dynamically added vehicles.
"""

import os
import json
import math
import random
import torch
import numpy as np
import pandas as pd
import ast
import re
from typing import Dict, List, Tuple, Optional, Any
from torch_geometric.data import Data, Batch

# Import existing model components
from models.model_temporal_moe import TemporalMoEETA
from models.utils_targets import invert_to_seconds

def extract_step_number(filename):
    match = re.search(r"step_(\d+)\.pt", filename)
    return int(match.group(1)) if match else -1

def extract_numeric_suffix(s):
    match = re.search(r'(\d+)$', s)
    return int(match.group(1)) if match else float('inf')

class RealTimeInference:
    """
    Main inference orchestrator for real-time ETA prediction.
    
    This class coordinates all components needed to predict ETA for a new vehicle
    in a SUMO simulation environment while maintaining temporal consistency with
    the training data.
    """
    
    def __init__(self, checkpoint_path: str = "./logs/one_day/temporal_route_aware/gru/moe_best.manifest.yaml", config_path: str = "./config.yaml", seed: int = 42):
        """
        Initialize the real-time inference system.
        
        Args:
            checkpoint_path: Path to trained model checkpoint (default: best model from logs)
            config_path: Path to configuration file (default: ./config.yaml)
            seed: Random seed for deterministic inference (default: 42)
        """
        self.config_path = config_path
        
        # Set random seed for deterministic inference
        self.seed = seed
        torch.manual_seed(seed)
        if torch.cuda.is_available():
            torch.cuda.manual_seed(seed)
            torch.cuda.manual_seed_all(seed)
        np.random.seed(seed)
        random.seed(seed)
        
        # Load configuration first to get data_path and construct default checkpoint path
        self.config = self._load_config()
        self.data_path = self.config["data"]["playback_path"]  # Use playback_path for simulation data
        self.checkpoint_path = checkpoint_path
        
        # Playback parameters
        self.playback_num_files = self.config["data"]["playback_num_files"]
        self.playback_start_idx = self.config["data"]["playback_start_idx"]
        self.window_size = self.config["data"]["window_size"]
        
        # Initialize components
        self.model = None
        self.device = torch.device("cuda" if torch.cuda.is_available() else "cpu")
        
        # Initialize statistics data
        self.entities_data = {}
        
        # Load statistics from CSV files
        self._load_statistics()
        
        # Load model and configuration
        self.load_model_and_config()
    
    def set_seed(self, seed: int = 42):
        """Set random seed for deterministic inference."""
        self.seed = seed
        torch.manual_seed(seed)
        if torch.cuda.is_available():
            torch.cuda.manual_seed(seed)
            torch.cuda.manual_seed_all(seed)
        np.random.seed(seed)
        random.seed(seed)
        # Additional deterministic settings
        torch.backends.cudnn.deterministic = True
        torch.backends.cudnn.benchmark = False
        print(f"🔒 Set deterministic seed to {seed}")
    
    def _load_config(self) -> Dict:
        """Load configuration from YAML file."""
        import yaml
        with open(self.config_path, 'r') as f:
            return yaml.safe_load(f)
    
    def _load_statistics(self):
        """Load statistics from EDA exports CSV files."""
        # Define paths to CSV files
        eda_folder = "models/eda_exports"
        self.vehicle_features_file = os.path.join(eda_folder, "vehicle_feature_summary.csv")
        self.label_features_file = os.path.join(eda_folder, "labels_feature_summary.csv")
        self.edge_features_file = os.path.join(eda_folder, "edge_feature_summary.csv")
        
        # Load statistics for each entity type
        entities = ['vehicle', 'label', 'edge']
        statistics_files = [self.vehicle_features_file, self.label_features_file, self.edge_features_file]
        
        for i, entity in enumerate(entities):
            if entity not in self.entities_data:
                self.entities_data[entity] = {'stats': {}}
            
            if os.path.exists(statistics_files[i]):
                df = pd.read_csv(statistics_files[i])
                for _, row in df.iterrows():
                    feature_name = row['feature']
                    entry = {}
                    
                    # Handle numeric features
                    if row['type'] == 'numeric':
                        entry['mean'] = float(row.get('mean', 0.0))
                        entry['std'] = float(row.get('std', 1.0))
                        entry['min'] = float(row.get('min', 0.0))
                        entry['max'] = float(row.get('max', 1.0))
                        
                        # Add percentiles if available
                        for p in [97, 98, 99]:
                            percentile_name = f'{p}%'
                            if percentile_name in row:
                                entry[percentile_name] = float(row[percentile_name])
                        
                        # Special handling for ETA features
                        if feature_name == 'eta':
                            entry['log_mean'] = float(row.get('log_mean', 0.0))
                            entry['log_std'] = float(row.get('log_std', 1.0))
                    
                    # Handle categorical features
                    elif row['type'] == 'categorical':
                        try:
                            value_counts = ast.literal_eval(row.get('value_counts', '{}')) if pd.notna(row.get('value_counts', '')) else {}
                        except Exception:
                            value_counts = {}
                        entry['keys'] = sorted(value_counts.keys()) if value_counts else []
                    
                    self.entities_data[entity]['stats'][feature_name] = entry
                
                print(f"✅ Loaded {entity} statistics from {statistics_files[i]}")
            else:
                print(f"⚠️  Warning: {statistics_files[i]} not found, using fallback values")
                # Set fallback values for critical features
                if entity == 'vehicle':
                    self.entities_data[entity]['stats'] = {
                        'route_length': {'min': 476.6, 'max': 23133.41},
                        'current_x': {'min': -4.8, 'max': 18004.8},
                        'current_y': {'min': -6269.76, 'max': 5004.8},
                        'destination_x': {'min': 11.416129830593093, 'max': 17988.49958178945},
                        'destination_y': {'min': -6253.4779247844235, 'max': 4988.503014571509},
                        'current_zone': {'keys': ['A', 'B', 'C', 'H']},
                        'vehicle_type': {'keys': ['bus', 'passenger', 'truck']}
                    }
                elif entity == 'label':
                    self.entities_data[entity]['stats'] = {
                        'eta': {
                            'mean': 504.32398466382836,
                            'std': 416.1437177500672,
                            'min': 0.0,
                            'max': 4963.0,
                            'log_mean': 5.5,  # Approximate
                            'log_std': 1.0    # Approximate
                        }
                    }
    
    def load_model_and_config(self):
        """Load trained model and configuration."""
        # Load checkpoint
        checkpoint = torch.load(self.checkpoint_path, map_location=self.device, weights_only=True)
        
        # Extract model configuration from checkpoint or use config defaults
        model_config = self.config.get("model", {})
        
        # Create model with configuration from config.yaml
        self.model = TemporalMoEETA(
            node_in_dim=28,  # Fixed node feature dimension
            d_hidden=model_config.get("hidden", 128),
            fusion_out=model_config.get("fusion_out", 192),
            n_experts=model_config.get("experts", 6),
            top_k=model_config.get("top_k", 2),
            dropout=model_config.get("dropout", 0.1),
            predict_on="last",
            edge_vocab_size=1294,  # Fixed edge vocabulary size
            route_emb_dim=64,
            edge_dim=7,
            temporal_kind=model_config.get("temporal_kind", "gru"),
            ablation_variant=model_config.get("ablation_variant", "temporal_route_aware"),
        ).to(self.device)
        
        # Load model state dict (use strict=False to handle architecture differences)
        self.model.load_state_dict(checkpoint["model"], strict=False)
        
        # Set model to evaluation mode
        self.model.eval()
        
        # Ensure deterministic behavior
        self.set_seed(self.seed)
        
        print(f"✅ Model loaded from: {self.checkpoint_path}")
        print(f"✅ Model architecture: {model_config.get('ablation_variant', 'temporal_route_aware')}")
        print(f"✅ Temporal kind: {model_config.get('temporal_kind', 'gru')}")
        print(f"✅ Device: {self.device}")
        print(f"✅ Model set to eval mode with deterministic seed")
    
    def add_vehicle_to_last_snapshot(self, current_pt_file : Data, veh_id: str, start_step: int, route_edges: List[str], route_length: float, zone: str, 
                           current_x: float, current_y: float, destination_x: float, 
                           destination_y: float, current_edge_num_lanes: int, 
                           current_edge_id: str) -> Data:
        """
        Add a new vehicle to the last snapshot and return the updated pt file.
        
        Args:
            veh_id: Vehicle ID
            start_step: Current simulation step from SUMO
            route_edges: List of edges on the vehicle route
            route_length: Total route length in meters
            zone: Current zone ('A', 'B', 'C', 'H')
            current_x: Current X coordinate
            current_y: Current Y coordinate
            destination_x: Destination X coordinate
            destination_y: Destination Y coordinate
            current_edge_num_lanes: Number of lanes on current edge (1, 2, or 3)
            current_edge_id: Current edge ID
            
        Returns:
            Data: Updated pt file with the new vehicle added
        """
        # Load temporal window of pt files
        # get the number of vehicles in the 'x' by filtering for node_type == 1
        num_vehicles = current_pt_file.x[current_pt_file.x[:, 0] == 1].shape[0]
        print(f"Number of vehicles in the current pt file before adding new vehicle: {num_vehicles}")
        # Extract current edge demand and occupancy from current pt file
        current_edge_demand, current_edge_occupancy, current_edge_speed = self._get_current_edge_features(
            current_pt_file, current_edge_id
        )
        '''
        {
            "id": "AE0AE1",
            "from": "AE0",
            "to": "AE1",
            "speed": 13.89,
            "length": 482.4,
            "num_lanes": 1,
            "zone": "A",
            "density": 0.0020729684908789387,
            "avg_speed": 12.410898532432654,
            "vehicles_on_road": [
                "veh_131220"
            ]
            },
        '''
        print(f"Current edge demand: {current_edge_demand}, current edge occupancy: {current_edge_occupancy}, current edge speed: {current_edge_speed}")
        # denormalize current edge demand and occupancy
        current_edge_demand = self._denormalize_edge_demand(current_edge_demand)
        current_edge_occupancy = self._denormalize_edge_occupancy(current_edge_occupancy)
        current_edge_speed = self._denormalize_edge_speed(current_edge_speed)
        print(f"Before edge demand denormalized: {current_edge_demand}, current edge occupancy denormalized: {current_edge_occupancy}, current edge speed denormalized: {current_edge_speed}")
        # add the new vehicle effect to the edge attr
        current_edge_demand = current_edge_demand + 1
        current_edge_occupancy = current_edge_occupancy + 1
        current_edge_speed = current_edge_speed
        print(f"After edge demand denormalized: {current_edge_demand}, current edge occupancy denormalized: {current_edge_occupancy}, current edge speed denormalized: {current_edge_speed}")
        #normalize current edge demand, speed and occupancy
        current_edge_demand = self._normalize_edge_demand(current_edge_demand)
        current_edge_occupancy = self._normalize_edge_occupancy(current_edge_occupancy)
        current_edge_speed = self._normalize_edge_speed(current_edge_speed)
        print(f"After edge demand normalized: {current_edge_demand}, current edge occupancy normalized: {current_edge_occupancy}, current_edge_speed normalized: {current_edge_speed}")
        
        # Store original values for comparison BEFORE any updates
        original_edge_demands = {}
        for edge_id in route_edges:
            if edge_id in current_pt_file.edge_ids:
                edge_idx = current_pt_file.edge_ids.index(edge_id)
                # Make a copy of the value to avoid reference issues
                original_value = float(current_pt_file.edge_attr[edge_idx][5])
                original_edge_demands[edge_id] = original_value
        
        # Update the current edge (this might be one of the edges in the route)
        edge_attr = current_pt_file.edge_attr
        edge_idx = current_pt_file.edge_ids.index(current_edge_id)
        edge_attr[edge_idx][0] = current_edge_speed
        edge_attr[edge_idx][5] = current_edge_demand
        edge_attr[edge_idx][6] = current_edge_occupancy
        current_pt_file.edge_attr = edge_attr
        
        # If the current edge is in the route, we need to account for the fact that it was already updated
        if current_edge_id in route_edges:
            # The original value for the current edge should be the value before the current edge update
            # We need to reverse the current edge update to get the true original value
            raw_before_update = self._denormalize_edge_demand(current_edge_demand) - 1
            original_edge_demands[current_edge_id] = self._normalize_edge_demand(raw_before_update)

        # Update edge demand for all edges in the new vehicle's remaining route
        # This follows the same logic as dataset_creator.py: each vehicle contributes +1 
        # to the demand for each edge in its remaining route
        
        for i, edge_id in enumerate(route_edges):
            if edge_id in current_pt_file.edge_ids:
                edge_idx = current_pt_file.edge_ids.index(edge_id)
                
                # Get original normalized edge demand (before any updates)
                original_edge_demand_normalized = original_edge_demands[edge_id]
                
                # Denormalize to get raw count
                current_edge_demand_raw = self._denormalize_edge_demand(original_edge_demand_normalized)
                
                # Add 1 for the new vehicle's demand on this edge
                new_edge_demand_raw = current_edge_demand_raw + 1
                
                # Normalize back
                new_edge_demand_normalized = self._normalize_edge_demand(new_edge_demand_raw)
                
                # Update the edge attribute
                edge_attr[edge_idx][5] = new_edge_demand_normalized
                
                # Calculate change
                change = new_edge_demand_normalized - original_edge_demand_normalized
                
                print(f"Updated edge {edge_id} demand: {current_edge_demand_raw} → {new_edge_demand_raw} (normalized change: {change:.3f})")
            else:
                print(f"Warning: Edge {edge_id} not found in current pt file")
            
            # Update current_edge_demand for vehicles on this edge
            if hasattr(current_pt_file, 'vehicle_ids') and hasattr(current_pt_file, 'current_vehicle_current_edges'):
                for vehicle_idx, vehicle_id in enumerate(current_pt_file.vehicle_ids):
                    if current_pt_file.current_vehicle_current_edges[vehicle_idx] == edge_idx:
                        # Update the current_edge_demand in the vehicle's feature vector
                        if hasattr(current_pt_file, 'x') and current_pt_file.x.shape[0] > vehicle_idx:
                            current_pt_file.x[vehicle_idx][23] = new_edge_demand_normalized  # current_edge_demand is at index 23
            else:
                print(f"Warning: vehicle_ids or current_edge not found in current pt file")
        
        # Update the edge attributes in the pt file
        current_pt_file.edge_attr = edge_attr
        
        # Add the new vehicle to the pt file data
        new_vehicle_idx = len(current_pt_file.vehicle_ids)
        
        # Add vehicle ID
        current_pt_file.vehicle_ids.append(veh_id)
        
        # Add current edge (index of the first edge in route)
        if hasattr(current_pt_file, 'current_vehicle_current_edges'):
            if route_edges and route_edges[0] in current_pt_file.edge_ids:
                current_edge_idx = current_pt_file.edge_ids.index(route_edges[0])
                current_pt_file.current_vehicle_current_edges = torch.cat([current_pt_file.current_vehicle_current_edges, torch.tensor([current_edge_idx])])
            else:
                print(f"Warning: route_edges[0] not found in current pt file")
                current_pt_file.current_vehicle_current_edges = torch.cat([current_pt_file.current_vehicle_current_edges, torch.tensor([0])])  # Default to first edge
        else:
            print(f"Warning: current_vehicle_current_edges not found in current pt file")
            # Create current_vehicle_current_edges attribute if it doesn't exist
            if route_edges and route_edges[0] in current_pt_file.edge_ids:
                current_edge_idx = current_pt_file.edge_ids.index(route_edges[0])
                current_pt_file.current_vehicle_current_edges = torch.tensor([current_edge_idx])
            else:
                current_pt_file.current_vehicle_current_edges = torch.tensor([0])
        
        # Add position on edge (0.0 for new vehicle)
        if hasattr(current_pt_file, 'current_vehicle_position_on_edges'):
            current_pt_file.current_vehicle_position_on_edges = torch.cat([
                current_pt_file.current_vehicle_position_on_edges, 
                torch.tensor([0.0])
            ])
        else:
            print(f"Warning: current_vehicle_position_on_edges not found in current pt file")
            current_pt_file.current_vehicle_position_on_edges = torch.zeros(len(current_pt_file.vehicle_ids))
        
        # Add route information
        if hasattr(current_pt_file, 'vehicle_route_left'):
            # Add the new vehicle's route
            route_tensor = torch.tensor([current_pt_file.edge_ids.index(edge) if edge in current_pt_file.edge_ids else 0 for edge in route_edges])
            current_pt_file.vehicle_route_left = torch.cat([current_pt_file.vehicle_route_left, route_tensor])
            
            # Update route splits
            if hasattr(current_pt_file, 'vehicle_route_left_splits'):
                current_pt_file.vehicle_route_left_splits = torch.cat([
                    current_pt_file.vehicle_route_left_splits,
                    torch.tensor([len(route_edges)])
                ])
            else:
                print(f"Warning: vehicle_route_left_splits not found in current pt file")
                current_pt_file.vehicle_route_left_splits = torch.tensor([len(route_edges)])
        else:
            print(f"Warning: vehicle_route_left not found in current pt file")
            
        
        # Construct dynamic edges following dataset_creator.py pattern
        try:
            print(f"Constructing dynamic edges for new vehicle {new_vehicle_idx}")
            # Check if dynamic edges already exist in current_pt_file
            if hasattr(current_pt_file, 'edge_type'):
                edge_type_tensor = current_pt_file.edge_type
                j_to_v = (edge_type_tensor == 1).sum().item()
                v_to_j = (edge_type_tensor == 2).sum().item()
                v_to_v = (edge_type_tensor == 3).sum().item()
                print(f"   - Existing Junction→Vehicle: {j_to_v}")
                print(f"   - Existing Vehicle→Junction: {v_to_j}")
                print(f"   - Existing Vehicle→Vehicle: {v_to_v}")
            else:
                print(f"   - No existing dynamic edges in current_pt_file")
            
            dynamic_edge_index, dynamic_edge_type, dynamic_edge_attr = self._construct_dynamic_edges(current_pt_file, new_vehicle_idx)
            print(f"✅ Constructed {len(dynamic_edge_index[0])} dynamic edges")
            print(f"   - Junction→Vehicle: {dynamic_edge_type.count(1)}")
            print(f"   - Vehicle→Junction: {dynamic_edge_type.count(2)}")
            print(f"   - Vehicle→Vehicle: {dynamic_edge_type.count(3)}")
            
            # Update current_pt_file with dynamic edges
            if len(dynamic_edge_index[0]) > 0:
                # Convert to tensors
                dynamic_edge_index_tensor = torch.tensor(dynamic_edge_index, dtype=torch.long)
                dynamic_edge_type_tensor = torch.tensor(dynamic_edge_type, dtype=torch.long)
                dynamic_edge_attr_tensor = torch.tensor(dynamic_edge_attr, dtype=torch.float32)
                
                # Append dynamic edges to existing edges (don't override!)
                if hasattr(current_pt_file, 'edge_index'):
                    # Print BEFORE state
                    print(f"📊 BEFORE appending dynamic edges:")
                    print(f"   - Existing edge_index shape: {current_pt_file.edge_index.shape}")
                    print(f"   - Existing edge_type shape: {current_pt_file.edge_type.shape}")
                    print(f"   - Existing edge_attr shape: {current_pt_file.edge_attr.shape}")
                    
                    # Concatenate with existing edges
                    current_pt_file.edge_index = torch.cat([current_pt_file.edge_index, dynamic_edge_index_tensor], dim=1)
                    current_pt_file.edge_type = torch.cat([current_pt_file.edge_type, dynamic_edge_type_tensor], dim=0)
                    current_pt_file.edge_attr = torch.cat([current_pt_file.edge_attr, dynamic_edge_attr_tensor], dim=0)
                    
                    print(f"📝 AFTER appending {len(dynamic_edge_index[0])} dynamic edges:")
                    print(f"   - Total edge_index shape: {current_pt_file.edge_index.shape}")
                    print(f"   - Total edge_type shape: {current_pt_file.edge_type.shape}")
                    print(f"   - Total edge_attr shape: {current_pt_file.edge_attr.shape}")
                else:
                    print("⚠️  No existing edges to append to in current_pt_file")
            else:
                print("⚠️  No dynamic edges to add to current_pt_file")
                
        except Exception as e:
            print(f"⚠️  Dynamic edge construction failed: {e}")
            dynamic_edge_index, dynamic_edge_type, dynamic_edge_attr = [[], []], [], []
        
        # Build 28-feature vector
        feature_vector = []
        '''
        x=x_tensor, needs to be built from scratch
        edge_index=edge_index_tensor, not modified
        edge_type=edge_type_tensor, not modified
        edge_attr=full_edge_attr_tensor, needs to take another vehicle on route
        vehicle_ids=current_vehicle_ids,
        junction_ids=list(static_junction_ids_to_index.keys()), not modified
        edge_ids=list(static_edge_ids_to_index.keys()), not modified

        vehicle_route_left=vehicle_routes_flat_tensor, needs to be added with the new vehicle
        vehicle_route_left_splits=vehicle_route_splits_tensor, needs to be added with the new vehicle
        current_vehicle_current_edges=current_vehicle_current_edges_tensor, needs to be added with the new vehicle
        current_vehicle_position_on_edges=current_vehicle_position_on_edges_tensor, needs to be added with the new vehicle position 0.0

        x_base_dim=torch.tensor(BASE_FEATURES_COUNT, dtype=torch.long),   # 26
        route_feat_idx=torch.tensor([25, 27], dtype=torch.long),          # [start,end) = 25..27

        # targets are not relevant for inference
        y=y_dict["raw"],
        y_minmax=y_dict["minmax"],
        y_z=y_dict["z"],
        y_log=y_dict["log"],
        y_log_z=y_dict["log_z"],

        # categoricals/binary (from RAW seconds)
        y_equal_thirds=y_cat_tensors['equal_thirds'],
        y_quartile=y_cat_tensors['quartile'],
        y_mean_pm_0_5_std=y_cat_tensors['mean_pm_0_5_std'],
        y_median_pm_0_5_iqr=y_cat_tensors['median_pm_0_5_iqr'],
        y_binary_eta=y_binary_tensor,

        # normalization metadata (needed to invert during eval)
        eta_p98=torch.tensor(float(self.entities_data['label']['stats']['eta']['98%'])),
        eta_mean=torch.tensor(float(self.entities_data['label']['stats']['eta']['mean'])),
        eta_std=torch.tensor(max(1e-8, float(self.entities_data['label']['stats']['eta']['std']))),
        eta_log_mean=torch.tensor(float(self.entities_data['label']['stats']['eta']['log_mean'])),
        eta_log_std=torch.tensor(max(1e-8, float(self.entities_data['label']['stats']['eta']['log_std']))),
        
        x - Nodes (Junctions, Vehicle) main feature layout:

        | Index | Feature Name        | Notes                                                   |
        | ----- | ------------------- | ------------------------------------------------------- |
        | 0     | `node_type`         | 0 = junction    1 = vehicle                             |
        | 1-3   | `veh_type_oh`       | ['bus', 'passenger', 'truck']`[0, 0, 0]` for junctions  |
        | 4     | `speed`             | min-max normalized if normalize, else raw               |
        | 5     | `acceleration`      | min-max normalized if normalize, else raw               |
        | 6     | `sin_hour`          | represent time in a unit circle                         |  
        | 7     | `cos_hour`          | represent time in a unit circle                         |  
        | 8     | `sin_day`           | represent day in a unit circle                          |  
        | 9     | `cos_day`           | represent day in a unit circle                          |  
        | 10    | `route_length`      | min-max normalized if normalize, else raw               |
        | 11    | `progress`          | trip progress: 1 - (route_length_left / route_length)   |
        | 12-15 | `zone_oh`           | One-hot of zone (4 zones = 4 dims)                      |
        | 16    | `current_x`         | min-max normalized if normalize, else raw               |
        | 17    | `current_y`         | min-max normalized if normalize, else raw               |
        | 18    | `destination_x`     | Normalized or raw; for vehicles only                     |
        | 19    | `destination_y`     | Normalized or raw; for vehicles only                     |
        | 20-22 | `current_edge_num_lanes_oh` | One-hot: [1,2,3] lanes; [0,0,0] for junctions         |
        | 23    | `current_edge_demand`     | Demand value for the current edge (from updated edge features) |
        | 24    | `current_edge_occupancy`  | Occupancy value for the current edge (from updated edge features) |
        | 25    | `route_left_demand_len_disc`        | Demand value for the route left (from updated edge features) |
        | 26    | `route_left_occupancy_len_disc`     | Occupancy value for the route left (from updated edge features) |
        | 27    | `j_type`            | Junction type (priority/traffic_light); 0 for vehicles  |

        '''
        
        # 1. node_type (hardcoded to 1 for vehicles)
        feature_vector.append(1)  # [0]
        
        # 2. vehicle_type one-hot (hardcoded to passenger)
        feature_vector.extend([0, 1, 0])  # [1-3] passenger = [0,1,0]
        
        # 3. speed and acceleration (hardcoded to 0 for starting vehicle)
        feature_vector.append(0.0)  # [4] speed
        feature_vector.append(0.0)  # [5] acceleration
        
        # 4. Temporal features calculated from start_step
        sin_hour, cos_hour, sin_day, cos_day = self._calculate_temporal_features(start_step)
        feature_vector.append(sin_hour)  # [6]
        feature_vector.append(cos_hour)  # [7]
        feature_vector.append(sin_day)   # [8]
        feature_vector.append(cos_day)   # [9]
        
        # 5. Route information
        route_length_norm = self._normalize_route_length(route_length)
        feature_vector.append(route_length_norm)  # [10]
        feature_vector.append(0.0)  # [11] progress (hardcoded to 0 for starting vehicle)
        
        # 6. Zone one-hot encoding
        zone_oh = self._encode_zone(zone)
        feature_vector.extend(zone_oh)  # [12-15]
        
        # 7. Current position (normalized)
        current_x_norm = self._normalize_coordinate(current_x, 'current_x')
        current_y_norm = self._normalize_coordinate(current_y, 'current_y')
        feature_vector.append(current_x_norm)  # [16]
        feature_vector.append(current_y_norm)  # [17]
        
        # 8. Destination position (normalized)
        dest_x_norm = self._normalize_coordinate(destination_x, 'destination_x')
        dest_y_norm = self._normalize_coordinate(destination_y, 'destination_y')
        feature_vector.append(dest_x_norm)  # [18]
        feature_vector.append(dest_y_norm)  # [19]
        
        # 9. Current edge number of lanes one-hot
        lanes_oh = self._encode_num_lanes(current_edge_num_lanes)
        feature_vector.extend(lanes_oh)  # [20-22]
        
        # 10. Current edge demand and occupancy (copied from current pt file)
        feature_vector.append(current_edge_demand)  # [23]
        feature_vector.append(current_edge_occupancy)  # [24]
        
        # 11. Route-aware features (hardcoded to 0 for starting vehicle)
        feature_vector.append(0.0)  # [25] route_left_demand_len_disc
        feature_vector.append(0.0)  # [26] route_left_occupancy_len_disc
        
        # 12. Junction type (hardcoded to 0 for vehicles)
        feature_vector.append(0)  # [27]
        
        # Add the new vehicle's feature vector to the pt file
        new_vehicle_tensor = torch.tensor(feature_vector, dtype=torch.float32)
        current_pt_file.x = torch.cat([current_pt_file.x, new_vehicle_tensor.unsqueeze(0)], dim=0)
        
        return current_pt_file
    
    def _load_temporal_window(self, current_step: int) -> List[Data]:
        """
        Load temporal window of pt files with cyclic wrapping.
        
        Args:
            current_step: Current simulation step
            
        Returns:
            List of Data objects for temporal window
        """
        import glob
        import torch
        
        # Get all pt files in data directory
        pt_files = sorted(glob.glob(os.path.join(self.data_path, "step_*.pt")), key=extract_step_number)
        
        if not pt_files:
            raise FileNotFoundError(f"No pt files found in {self.data_path}")
        
        # Calculate file indices with cyclic wrapping
        total_files = len(pt_files)
        
        # Find the file that matches or is closest to current_step
        step_numbers = [extract_step_number(f) for f in pt_files]
        current_file_idx = 0
        min_diff = float('inf')
        
        current_step = current_step % (24 * 60 * 60)
<<<<<<< HEAD
        
=======

>>>>>>> e6ec0360
        for i, step_num in enumerate(step_numbers):
            diff = abs(step_num - current_step)
            if diff < min_diff:
                min_diff = diff
                current_file_idx = i
        print(f"Current file idx: {current_file_idx} for step {current_step} and file {pt_files[current_file_idx]}")
        
        # Create window indices with cyclic wrapping
        window_indices = []
        for i in range(self.window_size):
            idx = (current_file_idx - (self.window_size - 1 - i)) % total_files
            window_indices.append(idx)
        
        # Load pt files
        temporal_window = []
        for idx in window_indices:
            if idx < len(pt_files):
                data = torch.load(pt_files[idx], map_location='cpu', weights_only=False)
                temporal_window.append(data)
            else:
                # This shouldn't happen with proper cyclic wrapping, but just in case
                raise IndexError(f"File index {idx} out of range for {len(pt_files)} files")
        print(f"Last pt file loaded: {pt_files[window_indices[-1]]}")
        return temporal_window
    
    def _get_current_edge_features(self, current_pt_file: Data, current_edge_id: str) -> Tuple[float, float, float]:
        """
        Extract current edge demand and occupancy from current pt file.
        
        Args:
            current_pt_file: Current Data object
            current_edge_id: Current edge ID
            
        Returns:
            Tuple of (demand, occupancy, speed)
        """
        # Find edge index for current_edge_id
        if hasattr(current_pt_file, 'edge_ids'):
            try:
                edge_idx = current_pt_file.edge_ids.index(current_edge_id)
                demand = current_pt_file.edge_attr[edge_idx][5].item()  # edge_demand
                occupancy = current_pt_file.edge_attr[edge_idx][6].item()  # edge_occupancy
                speed = current_pt_file.edge_attr[edge_idx][0].item()  # edge_speed
                return demand, occupancy, speed
            except ValueError:
                # If edge not found, return zeros (for testing purposes)
                print(f"⚠️  Edge {current_edge_id} not found in current pt file, using zeros")
                return 0.0, 0.0, 0.0
        else:
            # Fallback: return zeros if edge_ids not available
            return 0.0, 0.0, 0.0
    
    def _calculate_temporal_features(self, timestamp_seconds: int) -> Tuple[float, float, float, float]:
        """
        Calculate temporal features from start_step.
        
        Args:
            start_step: Simulation step (assuming 30-second intervals)
            
        Returns:
            Tuple of (sin_hour, cos_hour, sin_day, cos_day)
        """
        # Convert to minutes, hours, days
        minutes = timestamp_seconds // 60
        hours = minutes // 60
        days = hours // 24
        
        # Get day of week (0-6) and hour of day (0-23)
        day = days % 7
        hour = hours % 24
        minutes_in_hour = minutes % 60
        
        # Convert to fractional hour
        hour_frac = (hour + minutes_in_hour / 60) % 24
        
        # Calculate temporal features
        sin_hour = math.sin(2 * math.pi * hour_frac / 24)
        cos_hour = math.cos(2 * math.pi * hour_frac / 24)
        sin_day = math.sin(2 * math.pi * day / 7)
        cos_day = math.cos(2 * math.pi * day / 7)
        
        return sin_hour, cos_hour, sin_day, cos_day
    
    def _convert_step_to_time(self, step: int) -> tuple:
        """Convert step number back to normal time (hours, minutes, seconds)."""
        # Assuming 30-second intervals
        total_seconds = step * 30
        
        hours = total_seconds // 3600
        minutes = (total_seconds % 3600) // 60
        seconds = total_seconds % 60
        
        return hours, minutes, seconds
    
    def _convert_step_to_datetime(self, step: int, start_date: str = "2024-01-01") -> str:
        """Convert step number to datetime string."""
        hours, minutes, seconds = self._convert_step_to_time(step)
        
        # Create datetime string
        from datetime import datetime, timedelta
        start_dt = datetime.strptime(start_date, "%Y-%m-%d")
        current_dt = start_dt + timedelta(hours=hours, minutes=minutes, seconds=seconds)
        
        return current_dt.strftime("%Y-%m-%d %H:%M:%S")
    
    def _convert_time_to_step(self, hours: int, minutes: int, seconds: int) -> int:
        """Convert normal time back to step number."""
        total_seconds = hours * 3600 + minutes * 60 + seconds
        step = total_seconds // 30  # Assuming 30-second intervals
        return step
    
    def _convert_seconds_to_step(self, seconds: int) -> int:
        """Convert seconds to step number."""
        return seconds // 30  # Assuming 30-second intervals
    
    def _convert_step_to_seconds(self, step: int) -> int:
        """Convert step number to seconds."""
        return step * 30  # Assuming 30-second intervals
    
    def _format_time_info(self, current_time: int) -> str:
        """Format current time information for display."""
        step = self._convert_seconds_to_step(current_time)
        hours, minutes, seconds = self._convert_step_to_time(step)
        datetime_str = self._convert_step_to_datetime(step)
        
        return f"Time: {current_time}s → Step: {step} → {hours:02d}h {minutes:02d}m {seconds:02d}s → {datetime_str}"
    
    def _convert_temporal_features_to_time(self, sin_hour: float, cos_hour: float, sin_day: float, cos_day: float) -> str:
        """Convert temporal features back to time in HH:MM:SS format."""
        import math
        
        # Convert sin/cos back to hour
        hour_frac = math.atan2(sin_hour, cos_hour) * 24 / (2 * math.pi)
        if hour_frac < 0:
            hour_frac += 24
        
        # Convert sin/cos back to day
        day = math.atan2(sin_day, cos_day) * 7 / (2 * math.pi)
        if day < 0:
            day += 7
        
        # Extract hour, minute, second components
        hour = int(hour_frac)
        minute_frac = (hour_frac - hour) * 60
        minute = int(minute_frac)
        second_frac = (minute_frac - minute) * 60
        second = int(round(second_frac))
        
        # Handle overflow
        if second >= 60:
            second = 0
            minute += 1
        if minute >= 60:
            minute = 0
            hour += 1
        if hour >= 24:
            hour = 0
        
        # Calculate total seconds
        total_seconds = hour * 3600 + minute * 60 + second
        
        return f"{hour:02d}:{minute:02d}:{second:02d} (Total: {total_seconds}s, Day: {day:.1f})"
    
    def _construct_dynamic_edges(self, current_pt_file, new_vehicle_idx):
        """
        Add dynamic edges for a single new vehicle on its current edge.
        
        This is much simpler than reconstructing the entire dynamic graph.
        We only need to handle the new vehicle's current edge.
        
        Args:
            current_pt_file: The current pt file data
            new_vehicle_idx: Index of the new vehicle in the vehicle list
            
        Returns:
            dynamic_edge_index: [2, N] list of source-target node indices
            dynamic_edge_type: [N] list of edge types (1=J→V, 2=V→J, 3=V→V)
            dynamic_edge_attr: [N, F] edge feature vectors
        """
        try:
            # Get the new vehicle's current edge
            current_vehicle_current_edges = getattr(current_pt_file, 'current_vehicle_current_edges', torch.zeros(len(current_pt_file.vehicle_ids), dtype=torch.long))
            new_vehicle_edge_idx = current_vehicle_current_edges[new_vehicle_idx].item()
            
            # Get edge ID from index
            edge_ids = current_pt_file.edge_ids
            junction_ids = current_pt_file.junction_ids
            
            if new_vehicle_edge_idx >= len(edge_ids):
                print(f"Warning: New vehicle edge index {new_vehicle_edge_idx} out of range")
                return [[], []], [], []
                
            new_vehicle_edge_id = edge_ids[new_vehicle_edge_idx]
            print(f"🔗 Adding dynamic edges for new vehicle on edge: {new_vehicle_edge_id}")
            
            # Parse edge ID to get from/to junctions
            import re
            matches = re.findall(r'[A-Z]+\d+', new_vehicle_edge_id)
            if len(matches) >= 2:
                # Format: AA0AB0, AA1AA0, etc. (from_junction_to_junction)
                from_junction = matches[0]
                to_junction = matches[1]
            elif len(matches) == 1:
                # Format: E6 (single junction reference)
                junction = matches[0]
                from_junction = junction
                to_junction = junction
            else:
                print(f"Warning: Cannot parse edge ID {new_vehicle_edge_id}")
                return [[], []], [], []
            
            # Get junction indices
            junction_id_to_index = {jid: i for i, jid in enumerate(junction_ids)}
            from_junction_idx = junction_id_to_index.get(from_junction)
            to_junction_idx = junction_id_to_index.get(to_junction)
            
            if from_junction_idx is None or to_junction_idx is None:
                print(f"Warning: Junction not found - from: {from_junction}, to: {to_junction}")
                return [[], []], [], []
            
            # Get global vehicle index (offset by number of junctions)
            new_vehicle_global_idx = len(junction_ids) + new_vehicle_idx
            
            # Initialize dynamic edges
            dynamic_edge_index = [[], []]
            dynamic_edge_type = []
            dynamic_edge_attr = []
            
            # Get edge feature dimension
            edge_feature_dim = current_pt_file.edge_attr.shape[1] if hasattr(current_pt_file, 'edge_attr') else 7
            
            # Check if there are any existing vehicles on this edge
            existing_vehicles_on_edge = []
            for i, edge_idx in enumerate(current_vehicle_current_edges):
                if i != new_vehicle_idx and edge_idx.item() == new_vehicle_edge_idx:
                    existing_vehicles_on_edge.append(i)
            
            if not existing_vehicles_on_edge:
                # Case 1: No existing vehicles on this edge
                # Create 2 edges: J→V and V→J
                print(f"  📍 No existing vehicles on edge {new_vehicle_edge_id}")
                print(f"  ➕ Creating J→V edge: {from_junction} → new_vehicle")
                print(f"  ➕ Creating V→J edge: new_vehicle → {to_junction}")
                
                # J→V edge
                dynamic_edge_index[0].append(from_junction_idx)
                dynamic_edge_index[1].append(new_vehicle_global_idx)
                dynamic_edge_type.append(1)  # JUNCTION → VEHICLE
                dynamic_edge_attr.append([0.0] * edge_feature_dim)
                
                # V→J edge
                dynamic_edge_index[0].append(new_vehicle_global_idx)
                dynamic_edge_index[1].append(to_junction_idx)
                dynamic_edge_type.append(2)  # VEHICLE → JUNCTION
                dynamic_edge_attr.append([0.0] * edge_feature_dim)
                
            else:
                # Case 2: Existing vehicles on this edge
                # Find the first vehicle (closest to start junction)
                current_vehicle_position_on_edges = getattr(current_pt_file, 'current_vehicle_position_on_edges', torch.zeros(len(current_pt_file.vehicle_ids)))
                
                # Sort existing vehicles by position
                existing_vehicles_sorted = sorted(
                    existing_vehicles_on_edge,
                    key=lambda i: current_vehicle_position_on_edges[i].item()
                )
                
                first_vehicle_idx = existing_vehicles_sorted[0]
                first_vehicle_global_idx = len(junction_ids) + first_vehicle_idx
                
                print(f"  📍 Found {len(existing_vehicles_on_edge)} existing vehicles on edge {new_vehicle_edge_id}")
                print(f"  🔄 Disconnecting first vehicle from start junction")
                print(f"  ➕ Creating J→V edge: {from_junction} → new_vehicle")
                print(f"  ➕ Creating V→V edge: new_vehicle → first_vehicle")
                
                # Find and remove the existing J→V edge from start junction to first vehicle
                existing_edge_index = current_pt_file.edge_index
                existing_edge_type = current_pt_file.edge_type
                existing_edge_attr = current_pt_file.edge_attr
                
                edges_to_remove = []
                for i in range(existing_edge_index.shape[1]):
                    if (existing_edge_index[0, i] == from_junction_idx and 
                        existing_edge_index[1, i] == first_vehicle_global_idx and
                        existing_edge_type[i] == 1):  # JUNCTION → VEHICLE
                        edges_to_remove.append(i)
                
                print(f"  🗑️  Removing {len(edges_to_remove)} existing J→V edges")
                
                # Remove the existing J→V edge from current_pt_file
                if edges_to_remove:
                    keep_mask = torch.ones(existing_edge_index.shape[1], dtype=torch.bool)
                    keep_mask[edges_to_remove] = False
                    
                    # Update current_pt_file by removing the old edge
                    current_pt_file.edge_index = existing_edge_index[:, keep_mask]
                    current_pt_file.edge_type = existing_edge_type[keep_mask]
                    current_pt_file.edge_attr = existing_edge_attr[keep_mask]
                
                # Add new edges
                # J→V edge (start junction to new vehicle)
                dynamic_edge_index[0].append(from_junction_idx)
                dynamic_edge_index[1].append(new_vehicle_global_idx)
                dynamic_edge_type.append(1)  # JUNCTION → VEHICLE
                dynamic_edge_attr.append([0.0] * edge_feature_dim)
                
                # V→V edge (new vehicle to first existing vehicle)
                dynamic_edge_index[0].append(new_vehicle_global_idx)
                dynamic_edge_index[1].append(first_vehicle_global_idx)
                dynamic_edge_type.append(3)  # VEHICLE → VEHICLE
                dynamic_edge_attr.append([0.0] * edge_feature_dim)
            
            print(f"  ✅ Created {len(dynamic_edge_index[0])} dynamic edges for new vehicle")
            return dynamic_edge_index, dynamic_edge_type, dynamic_edge_attr
            
        except Exception as e:
            print(f"Dynamic edge construction error: {e}")
            import traceback
            traceback.print_exc()
            return [[], []], [], []
    
    def _normalize_route_length(self, route_length: float) -> float:
        """Normalize route length using min-max normalization."""
        if 'vehicle' in self.entities_data and 'route_length' in self.entities_data['vehicle']['stats']:
            stats = self.entities_data['vehicle']['stats']['route_length']
            min_val = stats['min']
            max_val = stats['max']
        else:
            # Fallback values
            min_val = 476.6
            max_val = 23133.41
        return (route_length - min_val) / max(1e-8, (max_val - min_val))
    
    def _encode_zone(self, zone: str) -> List[float]:
        """Encode zone as one-hot vector."""
        zone_mapping = {'A': 0, 'B': 1, 'C': 2, 'H': 3}
        zone_oh = [0.0] * 4
        if zone in zone_mapping:
            zone_oh[zone_mapping[zone]] = 1.0
        return zone_oh
    
    def _normalize_coordinate(self, coord: float, coord_type: str) -> float:
        """Normalize coordinate using min-max normalization."""
        if 'vehicle' in self.entities_data and coord_type in self.entities_data['vehicle']['stats']:
            stats = self.entities_data['vehicle']['stats'][coord_type]
            min_val = stats['min']
            max_val = stats['max']
        else:
            # Fallback values
            if coord_type == 'current_x':
                min_val = -4.8
                max_val = 18004.8
            elif coord_type == 'current_y':
                min_val = -6269.76
                max_val = 5004.8
            elif coord_type == 'destination_x':
                min_val = 11.416129830593093
                max_val = 17988.49958178945
            elif coord_type == 'destination_y':
                min_val = -6253.4779247844235
                max_val = 4988.503014571509
            else:
                return coord  # Return raw value if type not recognized
        
        # Min-max normalization: (x - min) / (max - min)
        return (coord - min_val) / max(1e-8, (max_val - min_val))
    
    def _encode_num_lanes(self, num_lanes: int) -> List[float]:
        """Encode number of lanes as one-hot vector."""
        lanes_oh = [0.0] * 3
        if 1 <= num_lanes <= 3:
            lanes_oh[num_lanes - 1] = 1.0
        return lanes_oh
    
    def _denormalize_edge_demand(self, normalized_demand: float) -> int:
        """Convert log-normalized edge demand back to raw count."""
        if 'edge' in self.entities_data and 'edge_route_count_log' in self.entities_data['edge']['stats']:
            stats = self.entities_data['edge']['stats']['edge_route_count_log']
            log_mean = stats['mean']
            log_std = stats['std']
        else:
            # Fallback values
            log_mean = 0.522151
            log_std = 0.836544
        raw_count = math.expm1(normalized_demand * log_std + log_mean)
        return max(0, int(round(raw_count)))  # Ensure non-negative integer
    
    def _denormalize_edge_occupancy(self, normalized_occupancy: float) -> int:
        """Convert log-normalized edge occupancy back to raw count."""
        if 'edge' in self.entities_data and 'vehicles_on_road_count_log' in self.entities_data['edge']['stats']:
            stats = self.entities_data['edge']['stats']['vehicles_on_road_count_log']
            log_mean = stats['mean']
            log_std = stats['std']
        else:
            # Fallback values
            log_mean = 0.093278
            log_std = 0.325330
        raw_count = math.expm1(normalized_occupancy * log_std + log_mean)
        return max(0, int(round(raw_count)))  # Ensure non-negative integer
    
    def _denormalize_edge_speed(self, normalized_speed: float) -> float:
        """Convert normalized edge speed back to raw speed."""
        # Statistics from edge_feature_summary.csv
        if 'edge' in self.entities_data and 'avg_speed' in self.entities_data['edge']['stats']:
            stats = self.entities_data['edge']['stats']['avg_speed']
            min_val = stats['min']
            max_val = stats['max']
            # Reverse min-max normalization: raw = normalized * (max - min) + min
            return normalized_speed * (max_val - min_val) + min_val
        else:
            # Fallback values
            min_val = 0.0
            max_val = 33.33
            return normalized_speed * (max_val - min_val) + min_val
    
    def _normalize_edge_demand(self, raw_demand: float) -> float:
        """Convert raw edge demand count to log-normalized value."""
        if 'edge' in self.entities_data and 'edge_route_count_log' in self.entities_data['edge']['stats']:
            stats = self.entities_data['edge']['stats']['edge_route_count_log']
            log_mean = stats['mean']
            log_std = stats['std']
        else:
            # Fallback values
            log_mean = 0.522151
            log_std = 0.836544
        return (math.log1p(raw_demand) - log_mean) / log_std
    
    def _normalize_edge_occupancy(self, raw_occupancy: float) -> float:
        """Convert raw edge occupancy count to log-normalized value."""
        if 'edge' in self.entities_data and 'vehicles_on_road_count_log' in self.entities_data['edge']['stats']:
            stats = self.entities_data['edge']['stats']['vehicles_on_road_count_log']
            log_mean = stats['mean']
            log_std = stats['std']
        else:
            # Fallback values
            log_mean = 0.093278
            log_std = 0.325330
        return (math.log1p(raw_occupancy) - log_mean) / log_std
    
    def _normalize_edge_speed(self, raw_speed: float) -> float:
        """Convert raw edge speed to normalized value."""
        # Statistics from edge_feature_summary.csv
        if 'edge' in self.entities_data and 'avg_speed' in self.entities_data['edge']['stats']:
            stats = self.entities_data['edge']['stats']['avg_speed']
            min_val = stats['min']
            max_val = stats['max']
            # Min-max normalization: (raw - min) / (max - min)
            return (raw_speed - min_val) / max(1e-8, (max_val - min_val))
        else:
            # Fallback values
            min_val = 0.0
            max_val = 33.33
            return (raw_speed - min_val) / max(1e-8, (max_val - min_val))
    
    def predict_eta(self, vehicle_info: Dict, route_info: Dict, current_time: int) -> float:
        """
        Predict ETA for a new vehicle.
        
        Args:
            vehicle_info: Dictionary containing vehicle properties
            route_info: Dictionary containing route information  
            current_time: Current simulation time in seconds
            
        Returns:
            Predicted ETA in seconds
        """
        # Set deterministic seed for consistent results
        self.set_seed(self.seed)
        #print param 
        print(f"Vehicle info: {vehicle_info}")
        print(f"Route info: {route_info}")
        print(f"Current time: {current_time}")
        
        with torch.no_grad():
            # current_time is already in seconds, no conversion needed
            # The step number in file names corresponds to the second when captured
            
            # Load temporal window 
            temporal_window = self._load_temporal_window(current_time)
            current_pt_file = temporal_window[-1]
            
            # Add new vehicle to the last snapshot and get updated pt file
            updated_pt_file = self.add_vehicle_to_last_snapshot(
                current_pt_file=current_pt_file,
                veh_id=vehicle_info.get("veh_id", f"new_vehicle_{current_time}"),
                start_step=current_time,
                route_edges=route_info.get("route_edges", []),
                route_length=vehicle_info.get("route_length", 5000.0),
                zone=vehicle_info.get("zone", "A"),
                current_x=vehicle_info.get("current_x", 1000.0),
                current_y=vehicle_info.get("current_y", 2000.0),
                destination_x=vehicle_info.get("destination_x", 5000.0),
                destination_y=vehicle_info.get("destination_y", 6000.0),
                current_edge_num_lanes=vehicle_info.get("current_edge_num_lanes", 2),
                current_edge_id=vehicle_info.get("current_edge_id", "edge_123")
            )
            
            # Move all timesteps to the correct device
            temporal_window = [timestep.to(self.device) for timestep in temporal_window]
            
            # Replace the last timestep with our updated pt file
            temporal_window[-1] = updated_pt_file.to(self.device)
            
            # Create temporal batch for model input (following evaluate_moe.py pattern)
            time_batches = temporal_window
            
            # Run model inference (following evaluate_moe.py pattern)
            y_hat, aux, veh_mask = self.model(time_batches, train=False)
            
            # Get the last timestep batch (following evaluate_moe.py pattern)
            bt = time_batches[-1]
            
            # Get target key from config
            target_key = self.config.get("train", {}).get("target_key", "y_log_z")
            
            # For real-time inference, we need to create a proper batch structure
            # Since we're only processing one graph, we need to create batch indices
            if bt.batch is None:
                # Create batch indices for all nodes (junctions + vehicles)
                num_nodes = bt.x.size(0)
                bt.batch = torch.zeros(num_nodes, dtype=torch.long, device=bt.x.device)
            
            # Get batch vehicle information (following evaluate_moe.py pattern)
            batch_veh = bt.batch[veh_mask]  # [Nv] - batch indices for vehicles
            
            # Convert predictions to seconds using the same method as evaluation
            from utils_targets import invert_to_seconds
            yhat_sec = invert_to_seconds(y_hat, bt, target_key, batch_veh)  # [Nv]
            
            # The new vehicle is the last vehicle added, so it's the last prediction
            new_vehicle_eta_seconds = yhat_sec[-1].item()
            
            return new_vehicle_eta_seconds
    
    def _add_vehicle_to_timestep(self, timestep_data: Data, vehicle_tensor: torch.Tensor, 
                                vehicle_info: Dict, route_info: Dict) -> Data:
        """
        Add new vehicle to a timestep data.
        
        Args:
            timestep_data: Original timestep data
            vehicle_tensor: New vehicle feature tensor
            vehicle_info: Vehicle information
            route_info: Route information
            
        Returns:
            Modified timestep data with new vehicle added
        """
        # Create a copy of the timestep data
        new_data = timestep_data.clone()
        
        # Add new vehicle to node features
        new_vehicle_features = vehicle_tensor.unsqueeze(0).to(new_data.x.device)  # Add batch dimension and ensure same device
        new_data.x = torch.cat([new_data.x, new_vehicle_features], dim=0)
        
        # Update vehicle count
        if hasattr(new_data, 'num_vehicles'):
            new_data.num_vehicles += 1
        
        # Handle route information for route-aware models
        # The model expects 'vehicle_route_left' and 'vehicle_route_left_splits' attributes
        if hasattr(new_data, 'vehicle_route_left') and hasattr(new_data, 'vehicle_route_left_splits'):
            # Convert route to edge indices
            route_edges = route_info.get("route_edges", [])
            route_indices = []
            
            # Map route edges to edge indices
            if hasattr(new_data, 'edge_ids'):
                for edge_id in route_edges:
                    if edge_id in new_data.edge_ids:
                        edge_idx = new_data.edge_ids.index(edge_id)
                        route_indices.append(edge_idx)
                    else:
                        # If edge not found, use a dummy edge (index 0)
                        route_indices.append(0)
            else:
                # If no edge_ids available, create dummy route
                route_indices = [0] * len(route_edges) if route_edges else [0]
            
            # Ensure we have at least one edge in the route
            if not route_indices:
                route_indices = [0]
            
            # Add route to existing routes
            new_route_tensor = torch.tensor(route_indices, dtype=torch.long, device=new_data.vehicle_route_left.device)
            new_data.vehicle_route_left = torch.cat([new_data.vehicle_route_left, new_route_tensor])
            
            # Add route split for the new vehicle
            new_split_tensor = torch.tensor([len(route_indices)], dtype=torch.long, device=new_data.vehicle_route_left_splits.device)
            new_data.vehicle_route_left_splits = torch.cat([new_data.vehicle_route_left_splits, new_split_tensor])
            
            # Verify route alignment: number of vehicles should match number of route splits
            vehicle_count = (new_data.x[:, 0] == 1).sum().item()  # Count vehicles (node_type == 1)
            route_splits_count = new_data.vehicle_route_left_splits.shape[0]
            
            if vehicle_count != route_splits_count:
                print(f"Warning: Vehicle count ({vehicle_count}) != Route splits count ({route_splits_count})")
                # This should not happen with proper implementation, but let's handle it gracefully
                if vehicle_count > route_splits_count:
                    # Add dummy routes for missing vehicles
                    missing_routes = vehicle_count - route_splits_count
                    dummy_routes = torch.tensor([0], dtype=torch.long, device=new_data.vehicle_route_left.device)
                    dummy_splits = torch.tensor([1], dtype=torch.long, device=new_data.vehicle_route_left_splits.device)
                    
                    for _ in range(missing_routes):
                        new_data.vehicle_route_left = torch.cat([new_data.vehicle_route_left, dummy_routes])
                        new_data.vehicle_route_left_splits = torch.cat([new_data.vehicle_route_left_splits, dummy_splits])
        else:
            # If route attributes don't exist, create them
            route_edges = route_info.get("route_edges", [])
            route_indices = []
            
            # Map route edges to edge indices
            if hasattr(new_data, 'edge_ids'):
                for edge_id in route_edges:
                    if edge_id in new_data.edge_ids:
                        edge_idx = new_data.edge_ids.index(edge_id)
                        route_indices.append(edge_idx)
                    else:
                        # If edge not found, use a dummy edge (index 0)
                        route_indices.append(0)
            else:
                # If no edge_ids available, create dummy route
                route_indices = [0] * len(route_edges) if route_edges else [0]
            
            # Ensure we have at least one edge in the route
            if not route_indices:
                route_indices = [0]
            
            # Create route attributes for all vehicles (existing + new)
            vehicle_count = (new_data.x[:, 0] == 1).sum().item()  # Count vehicles (node_type == 1)
            
            # Create dummy routes for existing vehicles
            existing_vehicle_count = vehicle_count - 1  # Subtract 1 for the new vehicle we just added
            dummy_routes = torch.tensor([0], dtype=torch.long, device=new_data.x.device)
            dummy_splits = torch.tensor([1], dtype=torch.long, device=new_data.x.device)
            
            # Create route data for all vehicles
            all_routes = []
            all_splits = []
            
            # Add dummy routes for existing vehicles
            for _ in range(existing_vehicle_count):
                all_routes.append(dummy_routes)
                all_splits.append(dummy_splits)
            
            # Add route for the new vehicle
            new_route_tensor = torch.tensor(route_indices, dtype=torch.long, device=new_data.x.device)
            all_routes.append(new_route_tensor)
            all_splits.append(torch.tensor([len(route_indices)], dtype=torch.long, device=new_data.x.device))
            
            # Concatenate all routes
            new_data.vehicle_route_left = torch.cat(all_routes)
            new_data.vehicle_route_left_splits = torch.cat(all_splits)
        
        return new_data
    


def main():
    """
    Main function to run real-time ETA prediction for a new vehicle.
    
    Vehicle data from step 184080:
    - Vehicle ID: my_vehicle
    - Current position: (8853.59, -2766.56) in zone B
    - Current edge: AR7AS7
    - Route length: 12932.86 meters
    - Destination: (501.6, 1900.82)
    """

    '''
    labels_184080.json
      {
    "vehicle_id": "my_vehicle",
    "origin_time_sec": 184081,
    "destination_time_sec": 184980,
    "total_travel_time_seconds": 899,
    "eta": 900
    },
    '''
    print("🚀 Real-Time ETA Prediction for New Vehicle")
    print("=" * 60)
    
    # Initialize inference system
    print("1. Initializing RealTimeInference...")
    inference = RealTimeInference(
        checkpoint_path="./logs/inference_testing/temporal_route_aware/gru/moe_best.pt",
        config_path="./config.test.yaml",
        seed=42
    )
    print("✅ Initialization complete!")
    print()
    
    # Vehicle information from the provided data
    vehicle_info = {
        "veh_id": "my_vehicle",
        "current_x": 8853.589184611308,
        "current_y": -2766.56,
        "destination_x": 501.6,
        "destination_y": 1900.8151167961119,
        "current_edge_num_lanes": 2,  # Assuming 2 lanes for AR7AS7
        "zone": "B",
        "route_length": 12932.86,
        "current_edge_id": "AR7AS7"  # Use the actual edge ID from the vehicle data
    }
    
    # Route information
    route_info = {
        "route_edges": [
            "AR7AS7", "AS7AS8", "AS8AS9", "AS9AS10", "AS10AR10",
            "AR10AQ10", "AQ10AP10", "AP10AO10", "AO10AN10", "-E1",
            "AK0AJ0", "AJ0AI0", "AI0AH0", "AH0AG0", "AG0AF0",
            "AF0AE0", "AE0AD0", "AD0AC0", "AC0AB0", "AB0AB1",
            "AB1AB2", "AB2AB3", "AB3AB4"
        ],
        "route_length": 12932.86
    }
    
    # Current simulation time (step 184080 in seconds)
    current_time = 184080
    
    print("2. Vehicle Information:")
    print(f"   - Vehicle ID: {vehicle_info['veh_id']}")
    print(f"   - Current Position: ({vehicle_info['current_x']:.2f}, {vehicle_info['current_y']:.2f})")
    print(f"   - Destination: ({vehicle_info['destination_x']:.2f}, {vehicle_info['destination_y']:.2f})")
    print(f"   - Zone: {vehicle_info['zone']}")
    print(f"   - Route Length: {vehicle_info['route_length']:.2f} meters")
    print(f"   - Number of route edges: {len(route_info['route_edges'])}")
    print()
    
    print("3. Running ETA Prediction...")
    try:
        # Run prediction
        eta_seconds = inference.predict_eta(
            vehicle_info=vehicle_info,
            route_info=route_info,
            current_time=current_time
        )
        
        # Convert to minutes and seconds
        eta_minutes = int(eta_seconds // 60)
        eta_remaining_seconds = int(eta_seconds % 60)
        
        print("✅ Prediction completed!")
        print()
        print("🎯 ETA Prediction Results:")
        print(f"   - Predicted ETA: {eta_seconds:.2f} seconds")
        print(f"   - Predicted ETA: {eta_minutes} minutes {eta_remaining_seconds} seconds")
        print(f"   - Predicted ETA: {eta_minutes + eta_remaining_seconds/60:.2f} minutes")
        print()
        
        # Show time conversion
        hours, minutes, seconds = inference._convert_step_to_time(184080)
        print(f"📅 Simulation Time: {hours:02d}h {minutes:02d}m {seconds:02d}s (Step 184080)")
        
    except Exception as e:
        print(f"❌ Prediction failed: {e}")
        import traceback
        traceback.print_exc()
    
    print("=" * 60)
    print("🏁 Real-time inference complete!")


if __name__ == "__main__":
    main()<|MERGE_RESOLUTION|>--- conflicted
+++ resolved
@@ -609,11 +609,7 @@
         min_diff = float('inf')
         
         current_step = current_step % (24 * 60 * 60)
-<<<<<<< HEAD
-        
-=======
-
->>>>>>> e6ec0360
+
         for i, step_num in enumerate(step_numbers):
             diff = abs(step_num - current_step)
             if diff < min_diff:
