#!/usr/bin/env python3
"""
ETA_Predictor.py - Proven inference approach
"""

import torch
import numpy as np
import random
import yaml
from models.temporal_dataset import TemporalGraphDataset, temporal_collate
from torch.utils.data import DataLoader
from models.model_temporal_moe import TemporalMoEETA
from models.utils_targets import invert_to_seconds, get_target_tensor

def set_deterministic_seed(seed=42):
    """Set all random seeds for deterministic behavior."""
    torch.manual_seed(seed)
    if torch.cuda.is_available():
        torch.cuda.manual_seed(seed)
        torch.cuda.manual_seed_all(seed)
    np.random.seed(seed)
    random.seed(seed)
    torch.backends.cudnn.deterministic = True
    torch.backends.cudnn.benchmark = False

class Inference:
    
    def __init__(self, checkpoint_path, config_path, seed=42):
        self.checkpoint_path = checkpoint_path
        self.config_path = config_path
        self.seed = seed
        
        # Set deterministic seed
        set_deterministic_seed(seed)
        
        # Load config
        with open(config_path, 'r') as f:
            self.cfg = yaml.safe_load(f)
        
        self.device = torch.device("cuda" if torch.cuda.is_available() else "cpu")
        
        # Load model
        self.model = TemporalMoEETA(
            node_in_dim=28,
            d_hidden=128,
            fusion_out=192,
            n_experts=6,
            top_k=2,
            dropout=0.1,
            predict_on="last",
            edge_vocab_size=1294,
            route_emb_dim=64,
            edge_dim=7,
            temporal_kind=self.cfg["model"].get("temporal_kind", "gru"),
            ablation_variant=self.cfg["model"].get("ablation_variant", "temporal_route_aware"),
        ).to(self.device)
        
        # Load checkpoint
        checkpoint = torch.load(checkpoint_path, map_location=self.device, weights_only=True)
        self.model.load_state_dict(checkpoint["model"], strict=False)
        self.model.eval()
        
        print(f"✅ Inference initialized with seed {seed}")
        print(f"   Device: {self.device}")
        print(f"   Model: {self.cfg['model']['ablation_variant']}")
    
    def get_baseline_predictions(self, step):
        """Get baseline predictions for the original simulation at given step."""
        print(f"\n1. BASELINE: Original Simulation at Step {step}")
        print("=" * 50)
<<<<<<< HEAD
       
        
=======
>>>>>>> e6ec0360
        # Map simulation step to 24-hour cycle data
        # 24 * 60 * 60 = 86400 seconds in a day
        # Map current step to corresponding step in available data
        step_in_24h_cycle = step % (24 * 60 * 60)
<<<<<<< HEAD
        if step_in_24h_cycle < 900:    
            step_in_24h_cycle = 900
            
        # Update config to use the mapped step
        self.cfg["data"]["playback_start_idx"] = max(0, step_in_24h_cycle // 30 - 29)  # 30 files ending at step
=======
        # Update config to use the mapped step
        self.cfg["data"]["playback_start_idx"] = max(29, step_in_24h_cycle // 30 - 29)  # 30 files ending at step
>>>>>>> e6ec0360
        self.cfg["data"]["playback_num_files"] = 30

        # Load original data
        playback_ds = TemporalGraphDataset(
            root=self.cfg["data"]["playback_path"],
            window_size=self.cfg["data"]["window_size"],
            stride_size=self.cfg["data"]["stride_size"],
            num_files=self.cfg["data"].get("playback_num_files"),
            start_idx=self.cfg["data"].get("playback_start_idx", 0),
            allow_incomplete_tail=self.cfg["data"].get("allow_incomplete_tail", False),
            shuffle_windows=False,
        )
        
        collate = temporal_collate
        playback_loader = DataLoader(
            playback_ds,
            batch_size=1,
            shuffle=False,
            num_workers=0,
            persistent_workers=False,
            pin_memory=True,
            collate_fn=collate
        )
        
        # Get original batch
        batch = next(iter(playback_loader))
        time_batches_original = [tb.to(self.device) for tb in batch["time_batches"]]
        
        # Run original prediction
        with torch.no_grad():
            y_hat_original, aux_original, veh_mask_original = self.model(time_batches_original, train=False)
            bt_original = time_batches_original[-1]
            target_key = self.cfg["train"]["target_key"]
            batch_veh_original = bt_original.batch[veh_mask_original]
            y_tgt_original = get_target_tensor(bt_original, target_key).float()
            y_sec_original = invert_to_seconds(y_tgt_original, bt_original, target_key, batch_veh_original)
            yhat_sec_original = invert_to_seconds(y_hat_original, bt_original, target_key, batch_veh_original)
        
        print(f"   Original simulation has {veh_mask_original.sum().item()} vehicles")
        print(f"   Step: {step} ({step//3600}h {(step%3600)//60}m {step%60}s)")
        
        # Show first few vehicles
        print(f"   First 5 vehicle predictions:")
        for i in range(min(5, len(yhat_sec_original))):
            target = y_sec_original[i].item()
            prediction = yhat_sec_original[i].item()
            print(f"   Vehicle {i}: Target={target:.0f}s, Pred={prediction:.2f}s")
        
        return {
            'time_batches_original': time_batches_original,
            'y_sec_original': y_sec_original,
            'yhat_sec_original': yhat_sec_original,
            'veh_mask_original': veh_mask_original,
            'bt_original': bt_original,
            'target_key': target_key
        }
    
    def add_vehicle_and_predict(self, baseline_data, vehicle_info, route_info, step):
        """Add a new vehicle and get updated predictions."""
        print(f"\n2. ADDING NEW VEHICLE '{vehicle_info['veh_id']}'")
        print("=" * 50)
        
        # Import real-time inference
        from models.real_time_inference import RealTimeInference
        
        # Initialize real-time inference
        inference = RealTimeInference(
            checkpoint_path=self.checkpoint_path,
            config_path=self.config_path,
            seed=self.seed
        )
        
        # Replace the model with our shared model
        inference.model = self.model
        
        # Load temporal window for the step
        temporal_window = inference._load_temporal_window(step)
        current_pt_file = temporal_window[-1]
        
        print(f"   Current simulation has {current_pt_file.x[current_pt_file.x[:, 0] == 1].shape[0]} vehicles")
        print(f"   Adding vehicle '{vehicle_info['veh_id']}' with route: {len(route_info['route_edges'])} edges")
        print(f"   Route length: {route_info['route_length']:.2f} meters")
        print(f"   Current edge: {vehicle_info['current_edge_id']}")
        print(f"   Zone: {vehicle_info['zone']}")
        #print all the params
        print(f"   Current step: {step}")
        print(f"   Vehicle info: {vehicle_info}")
        print(f"   Route info: {route_info}")
     
        
        # Add the new vehicle to the simulation
        updated_pt_file = inference.add_vehicle_to_last_snapshot(
            current_pt_file=current_pt_file,
            veh_id=vehicle_info["veh_id"],
            start_step=step,
            route_edges=route_info["route_edges"],
            route_length=vehicle_info["route_length"],
            zone=vehicle_info["zone"],
            current_x=vehicle_info["current_x"],
            current_y=vehicle_info["current_y"],
            destination_x=vehicle_info["destination_x"],
            destination_y=vehicle_info["destination_y"],
            current_edge_num_lanes=vehicle_info["current_edge_num_lanes"],
            current_edge_id=vehicle_info["current_edge_id"]
        )
        
        print(f"   After adding new vehicle: {updated_pt_file.x[updated_pt_file.x[:, 0] == 1].shape[0]} vehicles")
        
        print("\n3. RUNNING PREDICTION WITH NEW VEHICLE")
        print("=" * 50)
        
        # Create updated temporal window
        temporal_window_updated = temporal_window[:-1] + [updated_pt_file]
        time_batches_updated = [timestep.to(self.device) for timestep in temporal_window_updated]
        
        # Ensure batch structure exists
        for timestep in time_batches_updated:
            if timestep.batch is None:
                num_nodes = timestep.x.size(0)
                timestep.batch = torch.zeros(num_nodes, dtype=torch.long, device=timestep.x.device)
        
        # Run prediction with new vehicle
        with torch.no_grad():
            y_hat_updated, aux_updated, veh_mask_updated = self.model(time_batches_updated, train=False)
            bt_updated = time_batches_updated[-1]
            batch_veh_updated = bt_updated.batch[veh_mask_updated]
            yhat_sec_updated = invert_to_seconds(y_hat_updated, bt_updated, baseline_data['target_key'], batch_veh_updated)
        
        print(f"   Updated simulation has {veh_mask_updated.sum().item()} vehicles")
        
        return {
            'yhat_sec_updated': yhat_sec_updated,
            'veh_mask_updated': veh_mask_updated
        }
    
    def compare_results(self, baseline_data, updated_data, vehicle_info):
        """Compare baseline vs updated results."""
        print(f"\n4. COMPARISON: Before vs After Adding '{vehicle_info['veh_id']}'")
        print("=" * 70)
        print(f"{'Idx':<4} {'Target':<8} {'Original':<10} {'Updated':<10} {'Change':<8} {'Impact':<8}")
        print("-" * 70)
        
        y_sec_original = baseline_data['y_sec_original']
        yhat_sec_original = baseline_data['yhat_sec_original']
        yhat_sec_updated = updated_data['yhat_sec_updated']
        
        for i in range(min(10, len(yhat_sec_original))):  # Show first 10 vehicles
            target = y_sec_original[i].item()
            original_pred = yhat_sec_original[i].item()
            updated_pred = yhat_sec_updated[i].item()
            change = updated_pred - original_pred
            change_pct = (change / max(original_pred, 1e-8)) * 100.0
            
            # Determine impact level
            if abs(change) < 1.0:
                impact = "None"
            elif abs(change) < 10.0:
                impact = "Low"
            elif abs(change) < 50.0:
                impact = "Med"
            else:
                impact = "High"
            
            print(f"{i:<4} {target:<8.0f} {original_pred:<10.2f} {updated_pred:<10.2f} {change:+.2f}s{'':<3} {impact:<8}")
        
        # Show new vehicle
        print("-" * 70)
        print(f"{'NEW':<4} {'N/A':<8} {'N/A':<10} {yhat_sec_updated[-1].item():<10.2f} {'NEW':<8} {'NEW':<8}")
        print("=" * 70)
        
        # Calculate impact statistics
        changes = []
        for i in range(len(yhat_sec_original)):
            original_pred = yhat_sec_original[i].item()
            updated_pred = yhat_sec_updated[i].item()
            change = updated_pred - original_pred
            changes.append(change)
        
        changes = np.array(changes)
        affected_vehicles = (abs(changes) > 1.0).sum()
        
        print(f"\n5. IMPACT SUMMARY")
        print("=" * 50)
        print(f"Original vehicles: {len(yhat_sec_original)}")
        print(f"Updated vehicles: {len(yhat_sec_updated)}")
        print(f"New vehicle '{vehicle_info['veh_id']}' ETA: {yhat_sec_updated[-1].item():.2f} seconds ({yhat_sec_updated[-1].item()/60:.1f} minutes)")
        print(f"Vehicles affected: {affected_vehicles}/{len(yhat_sec_original)} ({affected_vehicles/len(yhat_sec_original)*100:.1f}%)")
        print(f"Average change: {changes.mean():.2f}s")
        print(f"Max improvement: {changes.min():.2f}s")
        print(f"Max delay: {changes.max():.2f}s")
        print(f"Standard deviation: {changes.std():.2f}s")
        
        return {
            'new_vehicle_eta': yhat_sec_updated[-1].item(),
            'affected_vehicles': affected_vehicles,
            'total_vehicles': len(yhat_sec_original),
            'avg_change': changes.mean(),
            'max_improvement': changes.min(),
            'max_delay': changes.max()
        }
    
    def predict_eta(self, vehicle_info, route_info, step):
        """
        Predict ETA for a new vehicle and return the prediction and average change.
        
        Args:
            vehicle_info: Dictionary containing vehicle information
                Required keys: veh_id, current_x, current_y, destination_x, destination_y,
                              current_edge_num_lanes, zone, route_length, current_edge_id
            route_info: Dictionary containing route information
                Required keys: route_edges (list of edge IDs), route_length
            step: Current simulation step (e.g., 64080, 184080)
        
        Returns:
            tuple: (predicted_eta_seconds, average_change_seconds)
        """
        # Get baseline predictions
        print(f"Getting baseline predictions for step {step}")
        baseline_data = self.get_baseline_predictions(step)
        
        # Add vehicle and get updated predictions
        updated_data = self.add_vehicle_and_predict(baseline_data, vehicle_info, route_info, step)
        
        # Calculate changes
        yhat_sec_original = baseline_data['yhat_sec_original']
        yhat_sec_updated = updated_data['yhat_sec_updated']
        
        changes = []
        for i in range(len(yhat_sec_original)):
            original_pred = yhat_sec_original[i].item()
            updated_pred = yhat_sec_updated[i].item()
            change = updated_pred - original_pred
            changes.append(change)
        
        changes = np.array(changes)
        avg_change = changes.mean()
        
        # Get new vehicle ETA (last vehicle in updated predictions)
        predicted_eta = yhat_sec_updated[-1].item()
        
        return predicted_eta, avg_change
<|MERGE_RESOLUTION|>--- conflicted
+++ resolved
@@ -68,25 +68,12 @@
         """Get baseline predictions for the original simulation at given step."""
         print(f"\n1. BASELINE: Original Simulation at Step {step}")
         print("=" * 50)
-<<<<<<< HEAD
-       
-        
-=======
->>>>>>> e6ec0360
         # Map simulation step to 24-hour cycle data
         # 24 * 60 * 60 = 86400 seconds in a day
         # Map current step to corresponding step in available data
         step_in_24h_cycle = step % (24 * 60 * 60)
-<<<<<<< HEAD
-        if step_in_24h_cycle < 900:    
-            step_in_24h_cycle = 900
-            
-        # Update config to use the mapped step
-        self.cfg["data"]["playback_start_idx"] = max(0, step_in_24h_cycle // 30 - 29)  # 30 files ending at step
-=======
         # Update config to use the mapped step
         self.cfg["data"]["playback_start_idx"] = max(29, step_in_24h_cycle // 30 - 29)  # 30 files ending at step
->>>>>>> e6ec0360
         self.cfg["data"]["playback_num_files"] = 30
 
         # Load original data
